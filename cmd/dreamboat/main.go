package main

import (
	"context"
	"fmt"
	"math"
	"net/http"
	"os"
	"os/signal"
	"syscall"

	"time"

	"github.com/blocknative/dreamboat/metrics"
	pkg "github.com/blocknative/dreamboat/pkg"
	"github.com/blocknative/dreamboat/pkg/api"
	"github.com/blocknative/dreamboat/pkg/auction"
	"github.com/blocknative/dreamboat/pkg/datastore"
	relay "github.com/blocknative/dreamboat/pkg/relay"
	"github.com/ethereum/go-ethereum/common/hexutil"
	"github.com/flashbots/go-boost-utils/bls"
	"github.com/flashbots/go-boost-utils/types"
	badger "github.com/ipfs/go-ds-badger2"
	"github.com/lthibault/log"
	"github.com/sirupsen/logrus"
	blst "github.com/supranational/blst/bindings/go"
	"github.com/urfave/cli/v2"
)

const (
	shutdownTimeout = 5 * time.Second
	version         = pkg.Version
)

var flags = []cli.Flag{
	&cli.StringFlag{
		Name:    "loglvl",
		Usage:   "logging level: trace, debug, info, warn, error or fatal",
		Value:   "info",
		EnvVars: []string{"LOGLVL"},
	},
	&cli.StringFlag{
		Name:    "logfmt",
		Usage:   "format logs as text, json or none",
		Value:   "text",
		EnvVars: []string{"LOGFMT"},
	},
	&cli.BoolFlag{
		Name:  "profile",
		Usage: "activates profiling http endpoint",
		Value: false,
	},
	&cli.StringFlag{
		Name:    "addr",
		Usage:   "server listen address",
		Value:   "localhost:18550",
		EnvVars: []string{"RELAY_ADDR"},
	},
	&cli.StringFlag{
		Name:    "internalAddr",
		Usage:   "server listen address",
		Value:   "0.0.0.0:19550",
		EnvVars: []string{"RELAY_INTERNAL_ADDR"},
	},
	&cli.DurationFlag{
		Name:    "timeout",
		Usage:   "request timeout",
		Value:   time.Second * 2,
		EnvVars: []string{"RELAY_TIMEOUT"},
	},
	&cli.StringSliceFlag{
		Name:    "beacon",
		Usage:   "`url` for beacon endpoint",
		EnvVars: []string{"RELAY_BEACON"},
	},
	&cli.BoolFlag{
		Name:    "check-builders",
		Usage:   "check builder blocks",
		EnvVars: []string{"RELAY_CHECK_BUILDERS"},
	},
	&cli.StringSliceFlag{
		Name:    "builder",
		Usage:   "`url` formatted as schema://pubkey@host",
		EnvVars: []string{"BN_RELAY_BUILDER_URLS"},
	},
	&cli.StringFlag{
		Name:    "network",
		Usage:   "the networks the relay works on",
		Value:   "mainnet",
		EnvVars: []string{"RELAY_NETWORK"},
	},
	&cli.StringFlag{
		Name:     "secretKey",
		Usage:    "secret key used to sign messages",
		Required: true,
		EnvVars:  []string{"RELAY_SECRET_KEY"},
	},
	&cli.StringFlag{
		Name:    "datadir",
		Usage:   "data directory where blocks and validators are stored in the default datastore implementation",
		Value:   "/tmp/relay",
		EnvVars: []string{"RELAY_DATADIR"},
	},
	&cli.DurationFlag{
		Name:    "ttl",
		Usage:   "ttl of the data",
		Value:   24 * time.Hour,
		EnvVars: []string{"BN_RELAY_TTL"},
	},
	&cli.Uint64Flag{
		Name:    "relay-validator-queue-size",
		Usage:   "The size of response queue, should be set to expected number of validators in one request",
		Value:   100_000,
		EnvVars: []string{"RELAY_QUEUE_REQ"},
	},
	&cli.Uint64Flag{
		Name:    "relay-workers-verify",
		Usage:   "number of workers running verify in parallel",
		Value:   2000,
		EnvVars: []string{"RELAY_WORKERS_VERIFY"},
	},
	&cli.Uint64Flag{
		Name:    "relay-workers-store-validator",
		Usage:   "number of workers storing validators in parallel",
		Value:   400,
		EnvVars: []string{"RELAY_WORKERS_STORE_VALIDATOR"},
	},
	&cli.Uint64Flag{
		Name:    "relay-verify-queue-size",
		Usage:   "size of verify queue",
		Value:   100_000,
		EnvVars: []string{"RELAY_VERIFY_QUEUE_SIZE"},
	},
	&cli.Uint64Flag{
		Name:    "relay-store-queue-size",
		Usage:   "size of store queue",
		Value:   100_000,
		EnvVars: []string{"RELAY_STORE_QUEUE_SIZE"},
	},
	&cli.Uint64Flag{
		Name:    "relay-header-memory-slot-lag",
		Usage:   "how many slots from the head relay should keep in memory",
		Value:   200,
		EnvVars: []string{"RELAY_HEADER_MEMORY_SLOT_LAG"},
	},
	&cli.DurationFlag{
		Name:    "relay-header-memory-slot-time-lag",
		Usage:   "how log should it take for lagged slot to be eligible fot purge",
		Value:   time.Minute * 5,
		EnvVars: []string{"RELAY_HEADER_MEMORY_SLOT_TIME_LAG"},
	},
	&cli.DurationFlag{
		Name:    "relay-header-memory-purge-interval",
		Usage:   "how often memory should be purged",
		Value:   time.Minute * 10,
		EnvVars: []string{"RELAY_HEADER_MEMORY_PURGE_INTERVAL"},
	},
	&cli.IntFlag{
		Name:    "relay-payload-cache-size",
		Usage:   "number of payloads to cache for fast in-memory reads",
		Value:   1_000,
		EnvVars: []string{"RELAY_PAYLOAD_CACHE_SIZE"},
	},
	&cli.IntFlag{
		Name:    "relay-registrations-cache-size",
		Usage:   "relay registrations cache size",
		Value:   600_000,
		EnvVars: []string{"RELAY_REGISTRATIONS_CACHE_SIZE"},
	},
	&cli.BoolFlag{
		Name:    "relay-publish-block",
		Usage:   "flag for publishing payloads to beacon nodes after a delivery",
		Value:   false,
		EnvVars: []string{"RELAY_PUBLISH_BLOCK"},
	},
}

var (
	config pkg.Config
)

func waitForSignal(cancel context.CancelFunc, osSig chan os.Signal) {
	for range osSig {
		cancel()
		return
	}
}

// Main starts the relay
func main() {
	app := &cli.App{
		Name:    "dreamboat",
		Usage:   "ethereum 2.0 relay, commissioned and put to sea by Blocknative",
		Version: version,
		Flags:   flags,
		Before:  setup(),
		Action:  run(),
	}

	osSig := make(chan os.Signal, 2)

	signal.Notify(osSig, syscall.SIGTERM)
	signal.Notify(osSig, syscall.SIGINT)

	ctx, cancel := context.WithCancel(context.Background())

	go waitForSignal(cancel, osSig)
	if err := app.RunContext(ctx, os.Args); err != nil {
		log.Fatal(err)
	}

}

func setup() cli.BeforeFunc {
	return func(c *cli.Context) (err error) {
		sk, pk, err := setupKeys(c)
		if err != nil {
			return err
		}

		config = pkg.Config{
			Log:                      logger(c),
			RelayQueueProcessingSize: c.Uint64("relay-validator-queue-size"),

			RelayHeaderMemorySlotLag:       c.Uint64("relay-header-memory-slot-lag"),
			RelayHeaderMemorySlotTimeLag:   c.Duration("relay-header-memory-slot-time-lag"),
			RelayHeaderMemoryPurgeInterval: c.Duration("relay-header-memory-purge-interval"),

			RelayRequestTimeout: c.Duration("timeout"),
			Network:             c.String("network"),
			BuilderCheck:        c.Bool("check-builder"),
			BuilderURLs:         c.StringSlice("builder"),
			BeaconEndpoints:     c.StringSlice("beacon"),
			PubKey:              pk,
			SecretKey:           sk,
			Datadir:             c.String("datadir"),
			TTL:                 c.Duration("ttl"),
		}

		return
	}
}

func setupKeys(c *cli.Context) (*blst.SecretKey, types.PublicKey, error) {
	skBytes, err := hexutil.Decode(c.String("secretKey"))
	if err != nil {
		return nil, types.PublicKey{}, err
	}
	sk, err := bls.SecretKeyFromBytes(skBytes[:])
	if err != nil {
		return nil, types.PublicKey{}, err
	}

	var pk types.PublicKey
	err = pk.FromSlice(bls.PublicKeyFromSecretKey(sk).Compress())
	return sk, pk, err
}

func run() cli.ActionFunc {
	return func(c *cli.Context) error {
		if err := config.Validate(); err != nil {
			return err
		}

		logger := config.Log

		domainBuilder, err := pkg.ComputeDomain(types.DomainTypeAppBuilder, config.GenesisForkVersion, types.Root{}.String())
		if err != nil {
			return err
		}

		domainBeaconProposer, err := pkg.ComputeDomain(types.DomainTypeBeaconProposer, config.BellatrixForkVersion, config.GenesisValidatorsRoot)
		if err != nil {
			return err
		}

		timeDataStoreStart := time.Now()
		m := metrics.NewMetrics()

		storage, err := badger.NewDatastore(config.Datadir, &badger.DefaultOptions)
		if err != nil {
			logger.WithError(err).Error("failed to initialize datastore")
			return err
		}
		logger.With(log.F{
			"service":     "datastore",
			"startTimeMs": time.Since(timeDataStoreStart).Milliseconds(),
		}).Info("data store initialized")

		timeRelayStart := time.Now()
		as := &pkg.AtomicState{}

		hc := datastore.NewHeaderController(config.RelayHeaderMemorySlotLag, config.RelayHeaderMemorySlotTimeLag)
		hc.AttachMetrics(m)

		ds, err := datastore.NewDatastore(&datastore.TTLDatastoreBatcher{storage}, storage.DB, hc, c.Int("relay-payload-cache-size"))
		if err != nil {
			return fmt.Errorf("fail to create datastore: %w", err)
		}
		if err = datastore.InitDatastoreMetrics(m); err != nil {
			return err
		}

		if err = ds.FixOrphanHeaders(c.Context, config.TTL); err != nil {
			return err
		}

		go ds.MemoryCleanup(c.Context, config.RelayHeaderMemoryPurgeInterval, config.TTL)

		regMgr, err := relay.NewProcessManager(config.Log, int(math.Floor(config.TTL.Seconds()/2)), c.Uint("relay-verify-queue-size"), c.Uint("relay-store-queue-size"), c.Int("relay-registrations-cache-size"))
		if err != nil {
			return fmt.Errorf("fail to create relay process manager: %w", err)
		}
		regMgr.AttachMetrics(m)
		loadRegistrations(ds, regMgr, logger)

		go regMgr.RunCleanup(uint64(config.TTL), time.Hour)

		beacon, err := initBeacon(c.Context, config)
		if err != nil {
			return fmt.Errorf("fail to initialize beacon: %w", err)
		}

		auctioneer := auction.NewAuctioneer()
		r := relay.NewRelay(config.Log, relay.RelayConfig{
			BuilderSigningDomain:  domainBuilder,
			ProposerSigningDomain: domainBeaconProposer,
			PubKey:                config.PubKey,
			SecretKey:             config.SecretKey,
			TTL:                   config.TTL,
			PublishBlock:          c.Bool("relay-publish-block"),
		}, beacon, as, ds, regMgr, auctioneer)
		r.AttachMetrics(m)

		service := pkg.NewService(config.Log, config, ds, r, as)
		service.AttachMetrics(m)

		api := api.NewApi(config.Log, service)
		api.AttachMetrics(m)

		regMgr.RunStore(ds, config.TTL, c.Uint("relay-workers-store-validator"))
		regMgr.RunVerify(c.Uint("relay-workers-verify"))

		logger.With(log.F{
			"service":     "relay",
			"startTimeMs": time.Since(timeRelayStart).Milliseconds(),
		}).Info("initialized")

		beacon, err := initBeacon(c.Context, config)
		if err != nil {
			return fmt.Errorf("fail to initialize beacon: %w", err)
		}

		beacon.AttachMetrics(m)

		cContext, cancel := context.WithCancel(c.Context)
		go func(s *pkg.Service) error {
<<<<<<< HEAD
=======
			config.Log.Info("initialized beacon")
>>>>>>> f81866c6
			err := s.RunBeacon(cContext, beacon)
			if err != nil {
				cancel()
			}
			return err
		}(service)

		// run internal http server
		go func(m *metrics.Metrics) (err error) {
			internalMux := http.NewServeMux()
			metrics.AttachProfiler(internalMux)

			internalMux.Handle("/metrics", m.Handler())
			logger.Info("internal server listening")
			internalSrv := http.Server{
				Addr:    c.String("internalAddr"),
				Handler: internalMux,
			}

			if err = internalSrv.ListenAndServe(); err == http.ErrServerClosed {
				err = nil
			}
			return err
		}(m)

		// wait for the relay service to be ready
		select {
		case <-cContext.Done():
			return err
		case <-service.Ready():
		}

		logger.Info("relay service ready")

		mux := http.NewServeMux()
		api.AttachToHandler(mux)

		var srv http.Server
		// run the http server
		go func(srv http.Server) (err error) {
			svr := http.Server{
				Addr:           c.String("addr"),
				ReadTimeout:    c.Duration("timeout"),
				WriteTimeout:   c.Duration("timeout"),
				IdleTimeout:    time.Second * 2,
				Handler:        mux,
				MaxHeaderBytes: 4096,
			}
			logger.Info("http server listening")
			if err = svr.ListenAndServe(); err == http.ErrServerClosed {
				err = nil
			}
			logger.Info("http server finished")
			return err
		}(srv)

		<-cContext.Done()

		ctx, _ := context.WithTimeout(context.Background(), shutdownTimeout)
		logger.Info("Shutdown initialized")
		err = srv.Shutdown(ctx)
		logger.Info("Shutdown returned ", err)

		ctx, _ = context.WithTimeout(context.Background(), shutdownTimeout/2)
		finish := make(chan struct{})
		go closemanager(ctx, finish, regMgr)

		select {
		case <-finish:
		case <-ctx.Done():
			logger.Warn("Closing manager deadline exceeded ")
		}

		return nil
	}
}

func initBeacon(ctx context.Context, config pkg.Config) (pkg.BeaconClient, error) {
	clients := make([]pkg.BeaconClient, 0, len(config.BeaconEndpoints))

	for _, endpoint := range config.BeaconEndpoints {
		client, err := pkg.NewBeaconClient(endpoint, config)
		if err != nil {
			return nil, err
		}
		clients = append(clients, client)
	}
	return pkg.NewMultiBeaconClient(config.Log, clients), nil
}

func closemanager(ctx context.Context, finish chan struct{}, regMgr *relay.ProcessManager) {
	regMgr.Close(ctx)
	finish <- struct{}{}
}

func loadRegistrations(ds *datastore.Datastore, regMgr *relay.ProcessManager, logger log.Logger) {
	reg, err := ds.GetAllRegistration()
	if err == nil {
		for k, v := range reg {
			regMgr.Set(k, v.Message.Timestamp)
		}

		logger.With(log.F{
			"service":        "registration",
			"count-elements": len(reg),
		}).Info("registrations loaded")
	}

}

func initBeacon(ctx context.Context, config pkg.Config) (pkg.BeaconClient, error) {
	clients := make([]pkg.BeaconClient, 0, len(config.BeaconEndpoints))

	for _, endpoint := range config.BeaconEndpoints {
		client, err := pkg.NewBeaconClient(endpoint, config)
		if err != nil {
			return nil, err
		}
		clients = append(clients, client)
	}
	return pkg.NewMultiBeaconClient(config.Log, clients), nil
}

func logger(c *cli.Context) log.Logger {
	return log.New(
		withLevel(c),
		withFormat(c),
		withErrWriter(c))
}

func withLevel(c *cli.Context) (opt log.Option) {
	var level = log.FatalLevel
	defer func() {
		opt = log.WithLevel(level)
	}()

	if c.Bool("trace") {
		level = log.TraceLevel
		return
	}

	if c.String("logfmt") == "none" {
		return
	}

	switch c.String("loglvl") {
	case "trace", "t":
		level = log.TraceLevel
	case "debug", "d":
		level = log.DebugLevel
	case "info", "i":
		level = log.InfoLevel
	case "warn", "warning", "w":
		level = log.WarnLevel
	case "error", "err", "e":
		level = log.ErrorLevel
	case "fatal", "f":
		level = log.FatalLevel
	default:
		level = log.InfoLevel
	}

	return
}

func withFormat(c *cli.Context) log.Option {
	var fmt logrus.Formatter

	switch c.String("logfmt") {
	case "none":
	case "json":
		fmt = &logrus.JSONFormatter{
			PrettyPrint:     c.Bool("prettyprint"),
			TimestampFormat: time.RFC3339Nano,
		}
	default:
		fmt = new(logrus.TextFormatter)
	}
	return log.WithFormatter(fmt)
}

func withErrWriter(c *cli.Context) log.Option {
	return log.WithWriter(c.App.ErrWriter)
}<|MERGE_RESOLUTION|>--- conflicted
+++ resolved
@@ -320,6 +320,7 @@
 		if err != nil {
 			return fmt.Errorf("fail to initialize beacon: %w", err)
 		}
+		beacon.AttachMetrics(m)
 
 		auctioneer := auction.NewAuctioneer()
 		r := relay.NewRelay(config.Log, relay.RelayConfig{
@@ -346,19 +347,9 @@
 			"startTimeMs": time.Since(timeRelayStart).Milliseconds(),
 		}).Info("initialized")
 
-		beacon, err := initBeacon(c.Context, config)
-		if err != nil {
-			return fmt.Errorf("fail to initialize beacon: %w", err)
-		}
-
-		beacon.AttachMetrics(m)
-
 		cContext, cancel := context.WithCancel(c.Context)
 		go func(s *pkg.Service) error {
-<<<<<<< HEAD
-=======
 			config.Log.Info("initialized beacon")
->>>>>>> f81866c6
 			err := s.RunBeacon(cContext, beacon)
 			if err != nil {
 				cancel()
@@ -469,19 +460,6 @@
 
 }
 
-func initBeacon(ctx context.Context, config pkg.Config) (pkg.BeaconClient, error) {
-	clients := make([]pkg.BeaconClient, 0, len(config.BeaconEndpoints))
-
-	for _, endpoint := range config.BeaconEndpoints {
-		client, err := pkg.NewBeaconClient(endpoint, config)
-		if err != nil {
-			return nil, err
-		}
-		clients = append(clients, client)
-	}
-	return pkg.NewMultiBeaconClient(config.Log, clients), nil
-}
-
 func logger(c *cli.Context) log.Logger {
 	return log.New(
 		withLevel(c),
