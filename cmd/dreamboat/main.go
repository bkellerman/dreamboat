--- conflicted
+++ resolved
@@ -19,12 +19,9 @@
 	"github.com/blocknative/dreamboat/pkg/auction"
 	"github.com/blocknative/dreamboat/pkg/datastore"
 	relay "github.com/blocknative/dreamboat/pkg/relay"
-<<<<<<< HEAD
 	"github.com/blocknative/dreamboat/pkg/stream"
-=======
 	"github.com/blocknative/dreamboat/pkg/validators"
 	"github.com/blocknative/dreamboat/pkg/verify"
->>>>>>> 360b00a0
 	"github.com/ethereum/go-ethereum/common/hexutil"
 	"github.com/flashbots/go-boost-utils/types"
 	"github.com/go-redis/redis/v8"
@@ -168,7 +165,18 @@
 		Value:   1_000,
 		EnvVars: []string{"RELAY_PAYLOAD_CACHE_SIZE"},
 	},
-<<<<<<< HEAD
+	&cli.IntFlag{
+		Name:    "relay-registrations-cache-size",
+		Usage:   "relay registrations cache size",
+		Value:   600_000,
+		EnvVars: []string{"RELAY_REGISTRATIONS_CACHE_SIZE"},
+	},
+	&cli.BoolFlag{
+		Name:    "relay-publish-block",
+		Usage:   "flag for publishing payloads to beacon nodes after a delivery",
+		Value:   false,
+		EnvVars: []string{"RELAY_PUBLISH_BLOCK"},
+	},
 	&cli.BoolFlag{
 		Name:    "relay-distribution",
 		Usage:   "run relay as a distributed system with multiple replicas",
@@ -197,19 +205,6 @@
 		Name:    "relay-distribution-redis-uri",
 		Usage:   "Redis URI",
 		EnvVars: []string{"RELAY_DISTRIBUTION_REDIS_URI"},
-=======
-	&cli.IntFlag{
-		Name:    "relay-registrations-cache-size",
-		Usage:   "relay registrations cache size",
-		Value:   600_000,
-		EnvVars: []string{"RELAY_REGISTRATIONS_CACHE_SIZE"},
-	},
-	&cli.BoolFlag{
-		Name:    "relay-publish-block",
-		Usage:   "flag for publishing payloads to beacon nodes after a delivery",
-		Value:   false,
-		EnvVars: []string{"RELAY_PUBLISH_BLOCK"},
->>>>>>> 360b00a0
 	},
 }
 
@@ -283,23 +278,8 @@
 	}
 }
 
-<<<<<<< HEAD
-func setupKeys(c *cli.Context) (*blst.SecretKey, types.PublicKey, error) {
-	skBytes, err := hexutil.Decode(c.String("secretKey"))
-	if err != nil {
-		return nil, types.PublicKey{}, err
-	}
-	sk, err := bls.SecretKeyFromBytes(skBytes[:])
-	if err != nil {
-		return nil, types.PublicKey{}, err
-	}
-
-	var pk types.PublicKey
-	err = pk.FromSlice(bls.PublicKeyFromSecretKey(sk).Compress())
-	return sk, pk, err
-}
-
 type Datastore interface {
+	validators.RegistrationStore
 	pkg.Datastore
 	relay.Datastore
 	FixOrphanHeaders(context.Context, time.Duration) error
@@ -307,11 +287,10 @@
 	GetAllRegistration() (map[string]types.SignedValidatorRegistration, error)
 }
 
-=======
->>>>>>> 360b00a0
 func run() cli.ActionFunc {
 	return func(c *cli.Context) error {
 		cContext, cancel := context.WithCancel(c.Context)
+		defer cancel()
 
 		if err := config.Validate(); err != nil {
 			return err
@@ -348,12 +327,8 @@
 		hc := datastore.NewHeaderController(config.RelayHeaderMemorySlotLag, config.RelayHeaderMemorySlotTimeLag)
 		hc.AttachMetrics(m)
 
-<<<<<<< HEAD
 		var ds Datastore
-		badgerDs, err := datastore.NewDatastore(&datastore.TTLDatastoreBatcher{storage}, storage.DB, hc, c.Int("relay-payload-cache-size")) // TODO: make cache size parameter
-=======
-		ds, err := datastore.NewDatastore(&datastore.TTLDatastoreBatcher{TTLDatastore: storage}, storage.DB, hc, c.Int("relay-payload-cache-size"))
->>>>>>> 360b00a0
+		badgerDs, err := datastore.NewDatastore(&datastore.TTLDatastoreBatcher{TTLDatastore: storage}, storage.DB, hc, c.Int("relay-payload-cache-size"))
 		if err != nil {
 			return fmt.Errorf("fail to create datastore: %w", err)
 		}
@@ -365,8 +340,8 @@
 				Addr: c.String("relay-distribution-redis-uri"),
 			})
 
-			remoteDatastore := &stream.RedisDatastore{redisClient}
-			pubsub := &stream.RedisPubsub{redisClient}
+			remoteDatastore := &stream.RedisDatastore{Redis: redisClient}
+			pubsub := &stream.RedisPubsub{Redis: redisClient}
 			streamConfig := stream.StreamConfig{
 				Logger:      config.Log,
 				ID:          "", // TODO: generate random ID (string)
@@ -542,11 +517,7 @@
 	finish <- struct{}{}
 }
 
-<<<<<<< HEAD
-func loadRegistrations(ds Datastore, regMgr *relay.ProcessManager) {
-=======
-func loadRegistrations(ds *datastore.Datastore, regMgr *validators.StoreManager, logger log.Logger) {
->>>>>>> 360b00a0
+func loadRegistrations(ds Datastore, regMgr *validators.StoreManager, logger log.Logger) {
 	reg, err := ds.GetAllRegistration()
 	if err == nil {
 		for k, v := range reg {
