package main

import (
	"context"
	"net"
	"net/http"
	"os"

	"time"

	"github.com/blocknative/dreamboat/metrics"
	pkg "github.com/blocknative/dreamboat/pkg"
	"github.com/blocknative/dreamboat/pkg/api"
	"github.com/blocknative/dreamboat/pkg/datastore"
	relay "github.com/blocknative/dreamboat/pkg/relay"
	"github.com/ethereum/go-ethereum/common/hexutil"
	"github.com/flashbots/go-boost-utils/bls"
	"github.com/flashbots/go-boost-utils/types"
	badger "github.com/ipfs/go-ds-badger2"
	"github.com/lthibault/log"
	"github.com/sirupsen/logrus"
	blst "github.com/supranational/blst/bindings/go"
	"github.com/urfave/cli/v2"
	"golang.org/x/sync/errgroup"
)

const (
	shutdownTimeout = 5 * time.Second
	version         = pkg.Version
)

var flags = []cli.Flag{
	&cli.StringFlag{
		Name:    "loglvl",
		Usage:   "logging level: trace, debug, info, warn, error or fatal",
		Value:   "info",
		EnvVars: []string{"LOGLVL"},
	},
	&cli.StringFlag{
		Name:    "logfmt",
		Usage:   "format logs as text, json or none",
		Value:   "text",
		EnvVars: []string{"LOGFMT"},
	},
	&cli.BoolFlag{
		Name:  "profile",
		Usage: "activates profiling http endpoint",
		Value: false,
	},
	&cli.StringFlag{
		Name:    "addr",
		Usage:   "server listen address",
		Value:   "localhost:18550",
		EnvVars: []string{"RELAY_ADDR"},
	},
	&cli.StringFlag{
		Name:    "internalAddr",
		Usage:   "server listen address",
		Value:   "0.0.0.0:19550",
		EnvVars: []string{"RELAY_INTERNAL_ADDR"},
	},
	&cli.DurationFlag{
		Name:    "timeout",
		Usage:   "request timeout",
		Value:   time.Second * 2,
		EnvVars: []string{"RELAY_TIMEOUT"},
	},
	&cli.StringSliceFlag{
		Name:    "beacon",
		Usage:   "`url` for beacon endpoint",
		EnvVars: []string{"RELAY_BEACON"},
	},
	&cli.BoolFlag{
		Name:    "check-builders",
		Usage:   "check builder blocks",
		EnvVars: []string{"RELAY_CHECK_BUILDERS"},
	},
	&cli.StringSliceFlag{
		Name:    "builder",
		Usage:   "`url` formatted as schema://pubkey@host",
		EnvVars: []string{"BN_RELAY_BUILDER_URLS"},
	},
	&cli.StringFlag{
		Name:    "network",
		Usage:   "the networks the relay works on",
		Value:   "mainnet",
		EnvVars: []string{"RELAY_NETWORK"},
	},
	&cli.StringFlag{
		Name:     "secretKey",
		Usage:    "secret key used to sign messages",
		Required: true,
		EnvVars:  []string{"RELAY_SECRET_KEY"},
	},
	&cli.StringFlag{
		Name:    "datadir",
		Usage:   "data directory where blocks and validators are stored in the default datastore implementation",
		Value:   "/tmp/relay",
		EnvVars: []string{"RELAY_DATADIR"},
	},
	&cli.DurationFlag{
		Name:    "ttl",
		Usage:   "ttl of the data",
		Value:   24 * time.Hour,
		EnvVars: []string{"BN_RELAY_TTL"},
	},
	&cli.Uint64Flag{
		Name:    "relay-max-request",
		Usage:   "maximum number of validators in one request",
		Value:   100_000,
		EnvVars: []string{"RELAY_MAX_REQ"},
	},
	&cli.Uint64Flag{
		Name:    "relay-workers-verify",
		Usage:   "number of workers running verify in parallel",
		Value:   400,
		EnvVars: []string{"RELAY_WORKERS_VERIFY"},
	},
	&cli.Uint64Flag{
		Name:    "relay-workers-store-validator",
		Usage:   "number of workers storing validators in parallel",
		Value:   400,
		EnvVars: []string{"RELAY_WORKERS_STORE_VALIDATOR"},
	},
	&cli.Uint64Flag{
		Name:    "relay-verify-queue-size",
		Usage:   "size of verify queue",
		Value:   20000,
		EnvVars: []string{"RELAY_VERIFY_QUEUE_SIZE"},
	},
	&cli.Uint64Flag{
		Name:    "relay-store-queue-size",
		Usage:   "size of store queue",
		Value:   20000,
		EnvVars: []string{"RELAY_STORE_QUEUE_SIZE"},
	},
}

var (
<<<<<<< HEAD
	config = pkg.Config{Log: log.New()}
=======
	config relay.Config
	svr    http.Server
>>>>>>> 4c15dd56
)

// Main starts the relay
func main() {
	app := &cli.App{
		Name:    "dreamboat",
		Usage:   "ethereum 2.0 relay, commissioned and put to sea by Blocknative",
		Version: version,
		Flags:   flags,
		Before:  setup(),
		Action:  run(),
	}

	if err := app.Run(os.Args); err != nil {
		log.Fatal(err)
	}
}

func setup() cli.BeforeFunc {
	return func(c *cli.Context) (err error) {
		sk, pk, err := setupKeys(c)
		if err != nil {
			return err
		}

		config = pkg.Config{
			Log:                 logger(c),
			RelayMaxRequest:     c.Uint64("relay-max-request"),
			RelayRequestTimeout: c.Duration("timeout"),
			Network:             c.String("network"),
			BuilderCheck:        c.Bool("check-builder"),
			BuilderURLs:         c.StringSlice("builder"),
			BeaconEndpoints:     c.StringSlice("beacon"),
			PubKey:              pk,
			SecretKey:           sk,
			Datadir:             c.String("datadir"),
			TTL:                 c.Duration("ttl"),
		}

		return
	}
}

func setupKeys(c *cli.Context) (*blst.SecretKey, types.PublicKey, error) {
	skBytes, err := hexutil.Decode(c.String("secretKey"))
	if err != nil {
		return nil, types.PublicKey{}, err
	}
	sk, err := bls.SecretKeyFromBytes(skBytes[:])
	if err != nil {
		return nil, types.PublicKey{}, err
	}

	var pk types.PublicKey
	err = pk.FromSlice(bls.PublicKeyFromSecretKey(sk).Compress())
	return sk, pk, err
}

func run() cli.ActionFunc {
	return func(c *cli.Context) error {
		if err := config.Validate(); err != nil {
			return err
		}

		domainBuilder, err := pkg.ComputeDomain(types.DomainTypeAppBuilder, config.GenesisForkVersion, types.Root{}.String())
		if err != nil {
			return err
		}

		domainBeaconProposer, err := pkg.ComputeDomain(types.DomainTypeBeaconProposer, config.BellatrixForkVersion, config.GenesisValidatorsRoot)
		if err != nil {
			return err
		}

		timeDataStoreStart := time.Now()
		m := metrics.NewMetrics()

		storage, err := badger.NewDatastore(config.Datadir, &badger.DefaultOptions)
		if err != nil {
			config.Log.WithError(err).Fatal("failed to initialize datastore")
			return err
		}
		config.Log.
			WithFields(logrus.Fields{
				"service":     "datastore",
				"startTimeMs": time.Since(timeDataStoreStart).Milliseconds(),
			}).Info("data store initialized")

		timeRelayStart := time.Now()

		as := &pkg.AtomicState{}

		ds := datastore.NewDatastore(&datastore.TTLDatastoreBatcher{storage}, storage.DB)
		if err = datastore.InitDatastoreMetrics(m); err != nil {
			return err
		}

		regMgr := relay.NewProcessManager(c.Uint("relay-verify-queue-size"), c.Uint("relay-store-queue-size"))
		regMgr.AttachMetrics(m)

		reg, err := ds.GetAllRegistration()
		if err == nil {
			for k, v := range reg {
				regMgr.Set(k, v.Message.Timestamp)
			}

			config.Log.
				WithFields(logrus.Fields{
					"service":        "registration",
					"count-elements": len(reg),
				}).Info("registrations loaded")
		}
		go regMgr.RunCleanup(uint64(time.Hour*72), time.Hour)

		r := relay.NewRelay(config.Log, relay.RelayConfig{
			BuilderSigningDomain:    domainBuilder,
			ProposerSigningDomain:   domainBeaconProposer,
			PubKey:                  config.PubKey,
			SecretKey:               config.SecretKey,
			TTL:                     config.TTL,
			RegisterValidatorMaxNum: config.RelayMaxRequest,
		}, as, ds, regMgr)
		r.AttachMetrics(m)

		service := pkg.NewService(config.Log, config, ds, r, as)
		service.AttachMetrics(m)

		api := api.NewApi(config.Log, service)
		api.AttachMetrics(m)

		regMgr.RunStore(ds, config.TTL, c.Uint("relay-workers-store-validator"))
		regMgr.RunVerify(c.Uint("relay-workers-verify"))

		config.Log.WithFields(logrus.Fields{
			"service":     "relay",
			"startTimeMs": time.Since(timeRelayStart).Milliseconds(),
		}).Info("initialized")

		g, ctx := errgroup.WithContext(c.Context)
		g.Go(func() error {
			return service.RunBeacon(ctx)
		})

		// run internal http server
		g.Go(func() (err error) {
			internalMux := http.NewServeMux()
			metrics.AttachProfiler(internalMux)

			internalMux.Handle("/metrics", m.Handler())
			config.Log.Info("internal server listening")
			internalSrv := http.Server{
				Addr:    c.String("internalAddr"),
				Handler: internalMux,
			}

			if err = internalSrv.ListenAndServe(); err == http.ErrServerClosed {
				err = nil
			}
			return err
		})

		// wait for the relay service to be ready
		select {
		case <-service.Ready():
		case <-ctx.Done():
			return g.Wait()
		}

		config.Log.Debug("relay service ready")

		mux := http.NewServeMux()
		api.AttachToHandler(mux)

		var svr http.Server
		// run the http server
		g.Go(func() (err error) {
			svr = http.Server{
				Addr:         c.String("addr"),
				ReadTimeout:  c.Duration("timeout"),
				WriteTimeout: c.Duration("timeout"),
				IdleTimeout:  time.Second * 2,
				BaseContext: func(l net.Listener) context.Context { // 99% not needed
					return ctx
				},
				Handler:        mux,
				MaxHeaderBytes: 4096,
			}
			config.Log.Info("http server listening")
			if err = svr.ListenAndServe(); err == http.ErrServerClosed {
				err = nil
			}

			return err
		})

		g.Go(func() error {
			defer svr.Close()
			<-ctx.Done()

			ctx, cancel := context.WithTimeout(context.Background(), shutdownTimeout)
			defer cancel()

			return svr.Shutdown(ctx)
		})

		return g.Wait()
	}
}

func logger(c *cli.Context) log.Logger {
	return log.New(
		withLevel(c),
		withFormat(c),
		withErrWriter(c))
}

func withLevel(c *cli.Context) (opt log.Option) {
	var level = log.FatalLevel
	defer func() {
		opt = log.WithLevel(level)
	}()

	if c.Bool("trace") {
		level = log.TraceLevel
		return
	}

	if c.String("logfmt") == "none" {
		return
	}

	switch c.String("loglvl") {
	case "trace", "t":
		level = log.TraceLevel
	case "debug", "d":
		level = log.DebugLevel
	case "info", "i":
		level = log.InfoLevel
	case "warn", "warning", "w":
		level = log.WarnLevel
	case "error", "err", "e":
		level = log.ErrorLevel
	case "fatal", "f":
		level = log.FatalLevel
	default:
		level = log.InfoLevel
	}

	return
}

func withFormat(c *cli.Context) log.Option {
	var fmt logrus.Formatter

	switch c.String("logfmt") {
	case "none":
	case "json":
		fmt = &logrus.JSONFormatter{
			PrettyPrint:     c.Bool("prettyprint"),
			TimestampFormat: time.RFC3339Nano,
		}

	default:
		fmt = new(logrus.TextFormatter)
	}
	return log.WithFormatter(fmt)
}

func withErrWriter(c *cli.Context) log.Option {
	return log.WithWriter(c.App.ErrWriter)
}<|MERGE_RESOLUTION|>--- conflicted
+++ resolved
@@ -136,13 +136,9 @@
 	},
 }
 
-var (
-<<<<<<< HEAD
-	config = pkg.Config{Log: log.New()}
-=======
+var ( 
 	config relay.Config
-	svr    http.Server
->>>>>>> 4c15dd56
+	svr    http.Server 
 )
 
 // Main starts the relay
