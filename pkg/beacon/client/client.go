package client

import (
	"bytes"
	"context"
	"encoding/json"
	"errors"
	"fmt"
	"io"
	"net/http"
	"net/url"

	"github.com/attestantio/go-eth2-client/spec/capella"
	"github.com/blocknative/dreamboat/metrics"
	"github.com/blocknative/dreamboat/pkg/structs"
	"github.com/lthibault/log"
	"github.com/prometheus/client_golang/prometheus"
	"github.com/r3labs/sse/v2"
)

var (
	ErrHTTPErrorResponse = errors.New("got an HTTP error response")
	ErrNodesUnavailable  = errors.New("beacon nodes are unavailable")
)

type beaconClient struct {
	beaconEndpoint *url.URL
	log            log.Logger
	m              BeaconMetrics
}

type BeaconMetrics struct {
	Timing *prometheus.HistogramVec
}

func NewBeaconClient(l log.Logger, endpoint string) (*beaconClient, error) {
	u, err := url.Parse(endpoint)

	bc := &beaconClient{
		beaconEndpoint: u,
		log:            l.WithField("beaconEndpoint", endpoint),
	}

	bc.initMetrics()

	return bc, err
}

func (b *beaconClient) SubscribeToHeadEvents(ctx context.Context, slotC chan HeadEvent) {
	logger := b.log.WithField("method", "SubscribeToHeadEvents")

	eventsURL := fmt.Sprintf("%s/eth/v1/events?topics=head", b.beaconEndpoint.String())

	go func() {
		defer logger.Debug("head events subscription stopped")

		for {
			client := sse.NewClient(eventsURL)
			err := client.SubscribeRawWithContext(ctx, func(msg *sse.Event) {
				var head HeadEvent
				if err := json.Unmarshal(msg.Data, &head); err != nil {
					logger.WithError(err).Debug("event subscription failed")
				}

				select {
				case <-ctx.Done():
					return
				case slotC <- head:
				}
			})

			if errors.Is(err, context.Canceled) || errors.Is(err, context.DeadlineExceeded) {
				return
			}

			logger.WithError(err).Debug("beacon subscription failed, restarting...")
		}
	}()
}

// Returns proposer duties for every slot in this epoch
func (b *beaconClient) GetProposerDuties(epoch structs.Epoch) (*RegisteredProposersResponse, error) {
	u := *b.beaconEndpoint
	// https://ethereum.github.io/beacon-APIs/#/Validator/getProposerDuties
	u.Path = fmt.Sprintf("/eth/v1/validator/duties/proposer/%d", epoch)
	resp := new(RegisteredProposersResponse)

	t := prometheus.NewTimer(b.m.Timing.WithLabelValues("/eth/v1/validator/duties/proposer", "GET"))
	defer t.ObserveDuration()

	err := b.queryBeacon(&u, "GET", resp)
	return resp, err
}

// SyncStatus returns the current node sync-status
func (b *beaconClient) SyncStatus() (*SyncStatusPayloadData, error) {
	u := *b.beaconEndpoint
	// https://ethereum.github.io/beacon-APIs/#/ValidatorRequiredApi/getSyncingStatus
	u.Path = "/eth/v1/node/syncing"
	resp := new(SyncStatusPayload)

	t := prometheus.NewTimer(b.m.Timing.WithLabelValues("/eth/v1/node/syncing", "GET"))
	defer t.ObserveDuration()

	err := b.queryBeacon(&u, "GET", resp)
	if err != nil {
		return nil, err
	}
	return &resp.Data, nil
}

func (b *beaconClient) KnownValidators(headSlot structs.Slot) (AllValidatorsResponse, error) {
	u := *b.beaconEndpoint
	u.Path = fmt.Sprintf("/eth/v1/beacon/states/%d/validators", headSlot)
	q := u.Query()
	q.Add("status", "active,pending")
	u.RawQuery = q.Encode()

	t := prometheus.NewTimer(b.m.Timing.WithLabelValues("/eth/v1/beacon/states/validators", "GET"))
	defer t.ObserveDuration()

	var vd AllValidatorsResponse
	err := b.queryBeacon(&u, "GET", &vd)

	return vd, err
}

func (b *beaconClient) Genesis() (structs.GenesisInfo, error) {
	resp := new(GenesisResponse)
	u := *b.beaconEndpoint
	// https://ethereum.github.io/beacon-APIs/#/ValidatorRequiredApi/getSyncingStatus
	t := prometheus.NewTimer(b.m.Timing.WithLabelValues("/eth/v1/beacon/genesis", "GET"))
	defer t.ObserveDuration()

	u.Path = "/eth/v1/beacon/genesis"
	err := b.queryBeacon(&u, "GET", &resp)
	return resp.Data, err
}

<<<<<<< HEAD
// GetWithdrawals - /eth/v1/beacon/states/<slot>/withdrawals
func (b *beaconClient) GetWithdrawals(slot structs.Slot) (*GetWithdrawalsResponse, error) {
	resp := new(GetWithdrawalsResponse)
	u := *b.beaconEndpoint
	// https://ethereum.github.io/beacon-APIs/#/ValidatorRequiredApi/getSyncingStatus
	t := prometheus.NewTimer(b.m.Timing.WithLabelValues("/eth/v1/beacon/states/withdrawals", "GET"))
	defer t.ObserveDuration()

	u.Path = fmt.Sprintf("/eth/v1/beacon/states/%d/withdrawals", slot)
	err := b.queryBeacon(&u, "GET", &resp)
	return resp, err
}

func (b *beaconClient) PublishBlock(block *types.SignedBeaconBlock) error {
=======
func (b *beaconClient) Randao(slot structs.Slot) (string, error) {
	resp := new(GetRandaoResponse)
	u := *b.beaconEndpoint
	u.Path = fmt.Sprintf("/eth/v1/beacon/states/%d/randao", slot)

	t := prometheus.NewTimer(b.m.Timing.WithLabelValues("/eth/v1/beacon/states/randao", "GET"))
	defer t.ObserveDuration()

	err := b.queryBeacon(&u, "GET", &resp)
	return resp.Data.Randao, err
}

// GetForkSchedule - https://ethereum.github.io/beacon-APIs/#/Config/getForkSchedule
func (b *beaconClient) GetForkSchedule() (spec *GetForkScheduleResponse, err error) {
	resp := new(GetForkScheduleResponse)
	u := *b.beaconEndpoint

	t := prometheus.NewTimer(b.m.Timing.WithLabelValues("/eth/v1/config/fork_schedule", "GET"))
	defer t.ObserveDuration()

	u.Path = "/eth/v1/config/fork_schedule"
	err = b.queryBeacon(&u, "GET", &resp)
	return resp, err
}

func (b *beaconClient) PublishBlock(block structs.SignedBeaconBlock) error {
>>>>>>> 46f735b5
	bb, err := json.Marshal(block)
	if err != nil {
		return fmt.Errorf("fail to marshal block: %w", err)
	}

	t := prometheus.NewTimer(b.m.Timing.WithLabelValues("/eth/v1/beacon/blocks", "POST"))
	defer t.ObserveDuration()

	resp, err := http.Post(b.beaconEndpoint.String()+"/eth/v1/beacon/blocks", "application/json", bytes.NewBuffer(bb))
	if err != nil {
		return fmt.Errorf("fail to publish block: %w", err)
	}

	if resp.StatusCode == 202 { // https://ethereum.github.io/beacon-APIs/#/Beacon/publishBlock
		return fmt.Errorf("the block failed validation, but was successfully broadcast anyway. It was not integrated into the beacon node's database")
	} else if resp.StatusCode >= 300 {
		ec := &struct {
			Code    int    `json:"code"`
			Message string `json:"message"`
		}{}
		bodyBytes, err := io.ReadAll(resp.Body)
		if err != nil {
			return fmt.Errorf("fail to read read error response body: %w", err)
		}

		if err = json.Unmarshal(bodyBytes, ec); err != nil {
			return fmt.Errorf("fail to unmarshal error response: %w", err)
		}
		return fmt.Errorf("%w: %s", ErrHTTPErrorResponse, ec.Message)
	}

	return nil
}

func (b *beaconClient) Endpoint() string {
	return b.beaconEndpoint.String()
}

func (b *beaconClient) initMetrics() {
	b.m.Timing = prometheus.NewHistogramVec(prometheus.HistogramOpts{
		Namespace: "dreamboat",
		Subsystem: "beacon",
		Name:      "timing",
		Help:      "Duration of requests per endpoint",
	}, []string{"endpoint", "method"})
}

func (b *beaconClient) AttachMetrics(m *metrics.Metrics) {
	m.Register(b.m.Timing)
}

func (b *beaconClient) queryBeacon(u *url.URL, method string, dst any) error {
	req, err := http.NewRequest(method, u.String(), nil)
	if err != nil {
		return fmt.Errorf("invalid request for %s: %w", u, err)
	}
	req.Header.Set("accept", "application/json")

	resp, err := http.DefaultClient.Do(req)
	if err != nil {
		return fmt.Errorf("client refused for %s: %w", u, err)
	}
	defer resp.Body.Close()

	bodyBytes, err := io.ReadAll(resp.Body)
	if err != nil {
		return fmt.Errorf("could not read response body for %s: %w", u, err)
	}

	if resp.StatusCode >= 404 {
		// BUG(l): do something with unsupported
		return nil
	} else if resp.StatusCode >= 300 {
		ec := &struct {
			Code    int    `json:"code"`
			Message string `json:"message"`
		}{}
		if err = json.Unmarshal(bodyBytes, ec); err != nil {
			return fmt.Errorf("could not unmarshal error response from beacon node for %s from %s: %w", u, string(bodyBytes), err)
		}
		return fmt.Errorf("%w: %s", ErrHTTPErrorResponse, ec.Message)
	}

	err = json.Unmarshal(bodyBytes, dst)
	if err != nil {
		return fmt.Errorf("could not unmarshal response for %s from %s: %w", u, string(bodyBytes), err)
	}

	return nil
}

// SyncStatusPayload is the response payload for /eth/v1/node/syncing
type SyncStatusPayload struct {
	Data SyncStatusPayloadData
}

type SyncStatusPayloadData struct {
	HeadSlot  uint64 `json:"head_slot,string"`
	IsSyncing bool   `json:"is_syncing"`
}

// HeadEvent is emitted when subscribing to head events
type HeadEvent struct {
	Slot  uint64 `json:"slot,string"`
	Block string `json:"block"`
	State string `json:"state"`
}

func (h HeadEvent) Loggable() map[string]any {
	return map[string]any{
		"slot":  h.Slot,
		"block": h.Block,
		"state": h.State,
	}
}

// RegisteredProposersResponse is the response for querying proposer duties
type RegisteredProposersResponse struct {
	Data []RegisteredProposersResponseData
}

type RegisteredProposersResponseData struct {
	PubKey structs.PubKey `json:"pubkey"`
	Slot   uint64         `json:"slot,string"`
}

// AllValidatorsResponse is the response for querying active validators
type AllValidatorsResponse struct {
	Data []ValidatorResponseEntry
}

type ValidatorResponseEntry struct {
	Index     uint64                         `json:"index,string"` // Index of validator in validator registry.
	Balance   string                         `json:"balance"`      // Current validator balance in gwei.
	Status    string                         `json:"status"`
	Validator ValidatorResponseValidatorData `json:"validator"`
}

type ValidatorResponseValidatorData struct {
	Pubkey string `json:"pubkey"`
}

type GenesisResponse struct {
	Data structs.GenesisInfo
}

<<<<<<< HEAD
type GetWithdrawalsResponse struct {
	Data struct {
		Withdrawals []*capella.Withdrawal `json:"withdrawals"`
=======
// GetRandaoResponse is the response for querying randao from beacon
type GetRandaoResponse struct {
	Data struct {
		Randao string `json:"randao"`
	}
}

type GetForkScheduleResponse struct {
	Data []struct {
		PreviousVersion string `json:"previous_version"`
		CurrentVersion  string `json:"current_version"`
		Epoch           uint64 `json:"epoch,string"`
>>>>>>> 46f735b5
	}
}<|MERGE_RESOLUTION|>--- conflicted
+++ resolved
@@ -137,7 +137,6 @@
 	return resp.Data, err
 }
 
-<<<<<<< HEAD
 // GetWithdrawals - /eth/v1/beacon/states/<slot>/withdrawals
 func (b *beaconClient) GetWithdrawals(slot structs.Slot) (*GetWithdrawalsResponse, error) {
 	resp := new(GetWithdrawalsResponse)
@@ -152,7 +151,6 @@
 }
 
 func (b *beaconClient) PublishBlock(block *types.SignedBeaconBlock) error {
-=======
 func (b *beaconClient) Randao(slot structs.Slot) (string, error) {
 	resp := new(GetRandaoResponse)
 	u := *b.beaconEndpoint
@@ -179,7 +177,6 @@
 }
 
 func (b *beaconClient) PublishBlock(block structs.SignedBeaconBlock) error {
->>>>>>> 46f735b5
 	bb, err := json.Marshal(block)
 	if err != nil {
 		return fmt.Errorf("fail to marshal block: %w", err)
@@ -326,11 +323,12 @@
 	Data structs.GenesisInfo
 }
 
-<<<<<<< HEAD
 type GetWithdrawalsResponse struct {
 	Data struct {
 		Withdrawals []*capella.Withdrawal `json:"withdrawals"`
-=======
+	}
+}
+
 // GetRandaoResponse is the response for querying randao from beacon
 type GetRandaoResponse struct {
 	Data struct {
@@ -343,6 +341,5 @@
 		PreviousVersion string `json:"previous_version"`
 		CurrentVersion  string `json:"current_version"`
 		Epoch           uint64 `json:"epoch,string"`
->>>>>>> 46f735b5
 	}
 }