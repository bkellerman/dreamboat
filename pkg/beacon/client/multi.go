--- conflicted
+++ resolved
@@ -159,7 +159,6 @@
 	return genesisInfo, err
 }
 
-<<<<<<< HEAD
 func (b *MultiBeaconClient) Randao(slot structs.Slot) (randao string, err error) {
 	for _, client := range b.clientsByLastResponse() {
 		if randao, err = client.Randao(slot); err != nil {
@@ -171,7 +170,8 @@
 	}
 
 	return
-=======
+}
+
 func (b *MultiBeaconClient) GetForkSchedule() (spec *GetForkScheduleResponse, err error) {
 	for _, client := range b.clientsByLastResponse() {
 		if spec, err = client.GetForkSchedule(); err != nil {
@@ -185,7 +185,6 @@
 	}
 
 	return spec, err
->>>>>>> 79777d1a
 }
 
 func (b *MultiBeaconClient) Endpoint() string {
