//go:generate mockgen  -destination=./mocks/mocks.go -package=mocks github.com/blocknative/dreamboat/pkg/beacon Datastore,ValidatorCache,BeaconClient,State
package beacon

import (
	"context"
	"errors"
	"fmt"
	"time"

	bcli "github.com/blocknative/dreamboat/pkg/beacon/client"
	"github.com/blocknative/dreamboat/pkg/datastore"
	"github.com/blocknative/dreamboat/pkg/structs"
	"github.com/flashbots/go-boost-utils/types"
	"github.com/lthibault/log"
)

const (
	Version = "0.3.6"
)

var (
	DurationPerSlot  = time.Second * 12
	DurationPerEpoch = DurationPerSlot * time.Duration(structs.SlotsPerEpoch)
	ErrUnkownFork    = errors.New("beacon node fork is unknown")
)

type Datastore interface {
	GetRegistration(context.Context, types.PublicKey) (types.SignedValidatorRegistration, error)
}

type ValidatorCache interface {
	Get(types.PublicKey) (structs.ValidatorCacheEntry, bool)
}

type BeaconClient interface {
	SubscribeToHeadEvents(ctx context.Context, slotC chan bcli.HeadEvent)
	GetProposerDuties(structs.Epoch) (*bcli.RegisteredProposersResponse, error)
	SyncStatus() (*bcli.SyncStatusPayloadData, error)
	KnownValidators(structs.Slot) (bcli.AllValidatorsResponse, error)
	Genesis() (structs.GenesisInfo, error)
	PublishBlock(block *types.SignedBeaconBlock) error
<<<<<<< HEAD
	Randao(structs.Slot) (string, error)
=======
	GetForkSchedule() (*bcli.GetForkScheduleResponse, error)
>>>>>>> 79777d1a
}

type State interface {
	SetGenesis(structs.GenesisInfo)

	Duties() structs.DutiesState
	SetDuties(structs.DutiesState)

	KnownValidators() structs.ValidatorsState
	KnownValidatorsUpdateTime() time.Time
	SetKnownValidators(structs.ValidatorsState)

	HeadSlot() structs.Slot
	SetHeadSlot(structs.Slot)

<<<<<<< HEAD
	SetRandao(string)
	Randao() string
=======
	Fork() structs.ForkState
	SetFork(structs.ForkState)
}

type Config struct {
	BellatrixForkVersion string
	CapellaForkVersion   string
>>>>>>> 79777d1a
}

type Manager struct {
	Log    log.Logger
	Config Config
}

func NewManager(l log.Logger, cgf Config) *Manager {
	return &Manager{
		Log:    l.WithField("relay-service", "Service"),
		Config: cgf,
	}
}

func (s *Manager) Init(ctx context.Context, state State, client BeaconClient, d Datastore, vCache ValidatorCache) error {
	logger := s.Log.WithField("method", "Init")

	syncStatus, err := s.waitSynced(ctx, client)
	if err != nil {
		return err
	}

	genesis, err := client.Genesis()
	if err != nil {
		return fmt.Errorf("fail to get genesis from beacon: %w", err)
	}
	state.SetGenesis(genesis)
	logger.
		WithField("genesis-time", time.Unix(int64(genesis.GenesisTime), 0)).
		Info("genesis retrieved")

<<<<<<< HEAD
=======
	if err := s.initForkEpoch(ctx, state, client); err != nil {
		return fmt.Errorf("failed to set fork state: %w", err)
	}

	fork := state.Fork()
	headSlot := structs.Slot(syncStatus.HeadSlot)
	if !fork.IsBellatrix(headSlot) && !fork.IsCapella(headSlot) {
		return ErrUnkownFork
	}

>>>>>>> 79777d1a
	events := make(chan bcli.HeadEvent, 1)

	ctx, cancel := context.WithCancel(ctx) // for stopping subscription after init is done
	defer cancel()

	client.SubscribeToHeadEvents(ctx, events)

	for {
		select {
		case <-ctx.Done():
			return ctx.Err()
		case event := <-events:
			headSlot := structs.Slot(event.Slot)
			state.SetHeadSlot(headSlot)

			// update proposer duties and known validators
			if err := s.updateKnownValidators(ctx, state, client, headSlot); err != nil {
				logger.WithError(err).Warn("failed to update known validators")
				continue
			}

			entries, err := s.getProposerDuties(ctx, client, headSlot)
			if err != nil {
				return err
			}
			s.storeProposerDuties(ctx, state, d, vCache, headSlot, entries)

			randao, err := client.Randao(headSlot)
			if err != nil {
				return fmt.Errorf("fail to update randao: %w", err)
			}
			state.SetRandao(randao)

			return nil
		}
	}
}

func (m *Manager) initForkEpoch(ctx context.Context, state State, client BeaconClient) error {
	forkSchedule, err := client.GetForkSchedule()
	if err != nil {
		return fmt.Errorf("failed to get fork: %w", err)
	}

	forkState := structs.ForkState{}
	for _, fork := range forkSchedule.Data {
		switch fork.CurrentVersion {
		case m.Config.BellatrixForkVersion:
			forkState.BellatrixEpoch = structs.Epoch(fork.Epoch)
		case m.Config.BellatrixForkVersion:
			forkState.CapellaEpoch = structs.Epoch(fork.Epoch)
		}
	}

	state.SetFork(forkState)
	return nil
}

func (s *Manager) Run(ctx context.Context, state State, client BeaconClient, d Datastore, vCache ValidatorCache) error {
	logger := s.Log.WithField("method", "RunBeacon")

	defer logger.Debug("beacon loop stopped")

	events := make(chan bcli.HeadEvent)

	client.SubscribeToHeadEvents(ctx, events)

	for {
		select {
		case <-ctx.Done():
			return ctx.Err()
		case ev := <-events:
			t := time.Now()

			err := s.processNewSlot(ctx, state, client, ev, d, vCache)
			if err != nil {
				logger.
					With(ev).
					WithError(err).
					Warn("error processing slot")
				continue
			}

			validators := state.KnownValidators()
			duties := state.Duties()
			headSlot := state.HeadSlot()

			logger.With(log.F{
				"epoch":                     headSlot.Epoch(),
				"slotHead":                  headSlot,
				"slotStartNextEpoch":        structs.Slot(headSlot.Epoch()+1) * structs.SlotsPerEpoch,
				"numDuties":                 len(duties.ProposerDutiesResponse),
				"numKnownValidators":        len(validators.KnownValidators),
				"knownValidatorsUpdateTime": state.KnownValidatorsUpdateTime(),
				"randao":                    state.Randao(),
				"processingTimeMs":          time.Since(t).Milliseconds(),
			}).Debug("processed new slot")
		}
	}
}

func (s *Manager) waitSynced(ctx context.Context, client BeaconClient) (*bcli.SyncStatusPayloadData, error) {
	logger := s.Log.WithField("method", "WaitSynced")

	for {
		status, err := client.SyncStatus()
		if err != nil || !status.IsSyncing {
			return status, err
		}

		logger.Debug("beacon clients are syncing...")
		select {
		case <-ctx.Done():
			return nil, ctx.Err()
		case <-time.After(3 * time.Second):
		}
	}
}

func (s *Manager) processNewSlot(ctx context.Context, state State, client BeaconClient, event bcli.HeadEvent, d Datastore, vCache ValidatorCache) error {
	logger := s.Log.WithField("method", "ProcessNewSlot")

	received := structs.Slot(event.Slot)
	headSlot := state.HeadSlot()
	if received <= headSlot {
		return nil
	}

	if headSlot > 0 {
		for slot := headSlot + 1; slot < received; slot++ {
			s.Log.Warnf("missedSlot %d", slot)
		}
	}

	state.SetHeadSlot(received)
	headSlot = received

	// update proposer duties and known validators in the background
	if (DurationPerEpoch / 2) < time.Since(state.KnownValidatorsUpdateTime()) { // only update every half DurationPerEpoch
		go func(slot structs.Slot) {
			if err := s.updateKnownValidators(ctx, state, client, slot); err != nil {
				logger.WithError(err).Warn("failed to update known validators")
				return
			}
		}(received)
	}

	entries, err := s.getProposerDuties(ctx, client, headSlot)
	if err != nil {
		return err
	}
	s.storeProposerDuties(ctx, state, d, vCache, headSlot, entries)

	// update randao
	randao, err := client.Randao(headSlot)
	if err != nil {
		return fmt.Errorf("fail to update randao: %w", err)
	}

	state.SetRandao(randao)

	return nil
}

func (s *Manager) getProposerDuties(ctx context.Context, client BeaconClient, headSlot structs.Slot) (entries []bcli.RegisteredProposersResponseData, err error) {
	epoch := headSlot.Epoch()

	// Query current epoch
	current, err := client.GetProposerDuties(epoch)
	if err != nil {
		return nil, fmt.Errorf("current epoch: get proposer duties: %w", err)
	}

	entries = current.Data

	// Query next epoch
	next, err := client.GetProposerDuties(epoch + 1)
	if err != nil {
		return nil, fmt.Errorf("next epoch: get proposer duties: %w", err)
	}

	return append(entries, next.Data...), nil
}

func (s *Manager) storeProposerDuties(ctx context.Context, state State, d Datastore, vCache ValidatorCache, headSlot structs.Slot, entries []bcli.RegisteredProposersResponseData) {
	epoch := headSlot.Epoch()
	logger := s.Log.With(log.F{
		"method":    "UpdateProposerDuties",
		"slot":      headSlot,
		"epochFrom": epoch,
		"epochTo":   epoch + 1,
	})

	newState := structs.DutiesState{
		CurrentSlot:            headSlot,
		ProposerDutiesResponse: make(structs.BuilderGetValidatorsResponseEntrySlice, 0, len(entries)),
	}

	var err error
	for _, e := range entries {
		reg, ok := vCache.Get(e.PubKey.PublicKey)
		if !ok {
			reg.Entry, err = d.GetRegistration(ctx, e.PubKey.PublicKey)
			if err != nil {
				if !errors.Is(err, datastore.ErrNotFound) {
					logger.Warn(fmt.Errorf("fail retrieve validator %s: %w", e.PubKey.PublicKey.String(), err))
				}
				continue
			}
		}
		newState.ProposerDutiesResponse = append(newState.ProposerDutiesResponse, types.BuilderGetValidatorsResponseEntry{
			Slot:  e.Slot,
			Entry: &reg.Entry,
		})
	}
	state.SetDuties(newState)
}

func (s *Manager) updateKnownValidators(ctx context.Context, state State, client BeaconClient, current structs.Slot) error {
	newState := structs.ValidatorsState{}
	validators, err := client.KnownValidators(current)
	if err != nil {
		return err
	}

	knownValidators := make(map[types.PubkeyHex]struct{})
	knownValidatorsByIndex := make(map[uint64]types.PubkeyHex)
	for _, vs := range validators.Data {
		knownValidators[types.NewPubkeyHex(vs.Validator.Pubkey)] = struct{}{}
		knownValidatorsByIndex[vs.Index] = types.NewPubkeyHex(vs.Validator.Pubkey)
	}

	newState.KnownValidators = knownValidators
	newState.KnownValidatorsByIndex = knownValidatorsByIndex

	state.SetKnownValidators(newState)

	return nil
}<|MERGE_RESOLUTION|>--- conflicted
+++ resolved
@@ -39,11 +39,8 @@
 	KnownValidators(structs.Slot) (bcli.AllValidatorsResponse, error)
 	Genesis() (structs.GenesisInfo, error)
 	PublishBlock(block *types.SignedBeaconBlock) error
-<<<<<<< HEAD
 	Randao(structs.Slot) (string, error)
-=======
 	GetForkSchedule() (*bcli.GetForkScheduleResponse, error)
->>>>>>> 79777d1a
 }
 
 type State interface {
@@ -59,10 +56,9 @@
 	HeadSlot() structs.Slot
 	SetHeadSlot(structs.Slot)
 
-<<<<<<< HEAD
 	SetRandao(string)
 	Randao() string
-=======
+	
 	Fork() structs.ForkState
 	SetFork(structs.ForkState)
 }
@@ -70,7 +66,6 @@
 type Config struct {
 	BellatrixForkVersion string
 	CapellaForkVersion   string
->>>>>>> 79777d1a
 }
 
 type Manager struct {
@@ -102,8 +97,6 @@
 		WithField("genesis-time", time.Unix(int64(genesis.GenesisTime), 0)).
 		Info("genesis retrieved")
 
-<<<<<<< HEAD
-=======
 	if err := s.initForkEpoch(ctx, state, client); err != nil {
 		return fmt.Errorf("failed to set fork state: %w", err)
 	}
@@ -114,7 +107,6 @@
 		return ErrUnkownFork
 	}
 
->>>>>>> 79777d1a
 	events := make(chan bcli.HeadEvent, 1)
 
 	ctx, cancel := context.WithCancel(ctx) // for stopping subscription after init is done
