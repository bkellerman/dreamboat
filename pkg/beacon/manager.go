--- conflicted
+++ resolved
@@ -38,13 +38,9 @@
 	SyncStatus() (*bcli.SyncStatusPayloadData, error)
 	KnownValidators(structs.Slot) (bcli.AllValidatorsResponse, error)
 	Genesis() (structs.GenesisInfo, error)
-<<<<<<< HEAD
-	PublishBlock(block *types.SignedBeaconBlock) error
 	GetWithdrawals(structs.Slot) (*bcli.GetWithdrawalsResponse, error)
-=======
 	Randao(structs.Slot) (string, error)
 	GetForkSchedule() (*bcli.GetForkScheduleResponse, error)
->>>>>>> 46f735b5
 }
 
 type State interface {
@@ -60,10 +56,9 @@
 	HeadSlot() structs.Slot
 	SetHeadSlot(structs.Slot)
 
-<<<<<<< HEAD
 	Withdrawals() structs.WithdrawalsState
 	SetWithdrawals(structs.WithdrawalsState)
-=======
+	
 	SetRandao(string)
 	Randao() string
 
@@ -75,7 +70,6 @@
 	AltairForkVersion    string
 	BellatrixForkVersion string
 	CapellaForkVersion   string
->>>>>>> 46f735b5
 }
 
 type Manager struct {
@@ -107,8 +101,6 @@
 		WithField("genesis-time", time.Unix(int64(genesis.GenesisTime), 0)).
 		Info("genesis retrieved")
 
-<<<<<<< HEAD
-=======
 	if err := s.initForkEpoch(ctx, state, client); err != nil {
 		return fmt.Errorf("failed to set fork state: %w", err)
 	}
@@ -119,7 +111,6 @@
 		return ErrUnkownFork
 	}
 
->>>>>>> 46f735b5
 	events := make(chan bcli.HeadEvent, 1)
 
 	ctx, cancel := context.WithCancel(ctx) // for stopping subscription after init is done
