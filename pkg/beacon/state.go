package beacon

import (
	"sync"
	"sync/atomic"
	"time"

	"github.com/blocknative/dreamboat/pkg/structs"
)

type AtomicState struct {
	duties               atomic.Value
	knownValidators      atomic.Value
	validatorsUpdateTime atomic.Value
	genesis              atomic.Value
	headSlot             atomic.Value
<<<<<<< HEAD
	randao               atomic.Value
=======
	fork                 atomic.Value
>>>>>>> 79777d1a

	// is the state initialized?
	once  sync.Once
	ready chan struct{}
}

func (as *AtomicState) Genesis() structs.GenesisInfo {
	if val := as.genesis.Load(); val != nil {
		return val.(structs.GenesisInfo)
	}

	return structs.GenesisInfo{}
}

func (as *AtomicState) SetGenesis(genesis structs.GenesisInfo) {
	as.genesis.Store(genesis)
}

func (as *AtomicState) Duties() structs.DutiesState {
	if val := as.duties.Load(); val != nil {
		return val.(structs.DutiesState)
	}

	return structs.DutiesState{}
}

func (as *AtomicState) SetDuties(duties structs.DutiesState) {
	as.duties.Store(duties)
}

func (as *AtomicState) KnownValidators() structs.ValidatorsState {
	if val := as.knownValidators.Load(); val != nil {
		return val.(structs.ValidatorsState)
	}

	return structs.ValidatorsState{}
}

func (as *AtomicState) SetKnownValidators(validators structs.ValidatorsState) {
	as.knownValidators.Store(validators)
	as.validatorsUpdateTime.Store(time.Now())
}

func (as *AtomicState) KnownValidatorsUpdateTime() time.Time {
	updateTime, ok := as.validatorsUpdateTime.Load().(time.Time)
	if !ok {
		return time.Time{}
	}
	return updateTime
}

func (as *AtomicState) HeadSlot() structs.Slot {
	if val := as.headSlot.Load(); val != nil {
		return val.(structs.Slot)
	}

	return 0
}

func (as *AtomicState) SetHeadSlot(headSlot structs.Slot) {
	as.headSlot.Store(headSlot)
}

<<<<<<< HEAD
func (as *AtomicState) Randao() string {
	if val := as.randao.Load(); val != nil {
		return val.(string)
	}

	return ""
}

func (as *AtomicState) SetRandao(randao string) {
	as.randao.Store(randao)
}

func (as *AtomicState) Ready() <-chan struct{} {
	as.once.Do(func() {
		as.ready = make(chan struct{})
	})
	return as.ready
=======
func (as *AtomicState) Fork() structs.ForkState {
	if val := as.fork.Load(); val != nil {
		return val.(structs.ForkState)
	}

	return structs.ForkState{}
>>>>>>> 79777d1a
}

func (as *AtomicState) SetFork(fork structs.ForkState) {
	as.fork.Store(fork)
}<|MERGE_RESOLUTION|>--- conflicted
+++ resolved
@@ -1,7 +1,6 @@
 package beacon
 
 import (
-	"sync"
 	"sync/atomic"
 	"time"
 
@@ -14,15 +13,8 @@
 	validatorsUpdateTime atomic.Value
 	genesis              atomic.Value
 	headSlot             atomic.Value
-<<<<<<< HEAD
 	randao               atomic.Value
-=======
 	fork                 atomic.Value
->>>>>>> 79777d1a
-
-	// is the state initialized?
-	once  sync.Once
-	ready chan struct{}
 }
 
 func (as *AtomicState) Genesis() structs.GenesisInfo {
@@ -82,7 +74,6 @@
 	as.headSlot.Store(headSlot)
 }
 
-<<<<<<< HEAD
 func (as *AtomicState) Randao() string {
 	if val := as.randao.Load(); val != nil {
 		return val.(string)
@@ -95,19 +86,12 @@
 	as.randao.Store(randao)
 }
 
-func (as *AtomicState) Ready() <-chan struct{} {
-	as.once.Do(func() {
-		as.ready = make(chan struct{})
-	})
-	return as.ready
-=======
 func (as *AtomicState) Fork() structs.ForkState {
 	if val := as.fork.Load(); val != nil {
 		return val.(structs.ForkState)
 	}
 
 	return structs.ForkState{}
->>>>>>> 79777d1a
 }
 
 func (as *AtomicState) SetFork(fork structs.ForkState) {
