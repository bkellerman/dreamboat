package beacon

import (
	"sync/atomic"
	"time"

	"github.com/blocknative/dreamboat/pkg/structs"
)

type AtomicState struct {
	duties               atomic.Value
	knownValidators      atomic.Value
	validatorsUpdateTime atomic.Value
	genesis              atomic.Value
	headSlot             atomic.Value
<<<<<<< HEAD
	withdrawals          atomic.Value

	// is the state initialized?
	once  sync.Once
	ready chan struct{}
=======
	randao               atomic.Value
	fork                 atomic.Value
>>>>>>> 46f735b5
}

func (as *AtomicState) Genesis() structs.GenesisInfo {
	if val := as.genesis.Load(); val != nil {
		return val.(structs.GenesisInfo)
	}

	return structs.GenesisInfo{}
}

func (as *AtomicState) SetGenesis(genesis structs.GenesisInfo) {
	as.genesis.Store(genesis)
}

func (as *AtomicState) Duties() structs.DutiesState {
	if val := as.duties.Load(); val != nil {
		return val.(structs.DutiesState)
	}

	return structs.DutiesState{}
}

func (as *AtomicState) SetDuties(duties structs.DutiesState) {
	as.duties.Store(duties)
}

func (as *AtomicState) KnownValidators() structs.ValidatorsState {
	if val := as.knownValidators.Load(); val != nil {
		return val.(structs.ValidatorsState)
	}

	return structs.ValidatorsState{}
}

func (as *AtomicState) SetKnownValidators(validators structs.ValidatorsState) {
	as.knownValidators.Store(validators)
	as.validatorsUpdateTime.Store(time.Now())
}

func (as *AtomicState) KnownValidatorsUpdateTime() time.Time {
	updateTime, ok := as.validatorsUpdateTime.Load().(time.Time)
	if !ok {
		return time.Time{}
	}
	return updateTime
}

func (as *AtomicState) HeadSlot() structs.Slot {
	if val := as.headSlot.Load(); val != nil {
		return val.(structs.Slot)
	}

	return 0
}

func (as *AtomicState) SetHeadSlot(headSlot structs.Slot) {
	as.headSlot.Store(headSlot)
}

<<<<<<< HEAD
func (as *AtomicState) Withdrawals() structs.WithdrawalsState {
	if val := as.withdrawals.Load(); val != nil {
		return val.(structs.WithdrawalsState)
	}

	return structs.WithdrawalsState{}
}

func (as *AtomicState) SetWithdrawals(withdrawals structs.WithdrawalsState) {
	as.withdrawals.Store(withdrawals)
}

func (as *AtomicState) Ready() <-chan struct{} {
	as.once.Do(func() {
		as.ready = make(chan struct{})
	})
	return as.ready
=======
func (as *AtomicState) Randao() string {
	if val := as.randao.Load(); val != nil {
		return val.(string)
	}

	return ""
}

func (as *AtomicState) SetRandao(randao string) {
	as.randao.Store(randao)
>>>>>>> 46f735b5
}

func (as *AtomicState) ForkVersion(epoch uint64) structs.ForkVersion {
	return as.Fork().Version(epoch)
}

func (as *AtomicState) Fork() structs.ForkState {
	if val := as.fork.Load(); val != nil {
		return val.(structs.ForkState)
	}

	return structs.ForkState{}
}

func (as *AtomicState) SetFork(fork structs.ForkState) {
	as.fork.Store(fork)
}<|MERGE_RESOLUTION|>--- conflicted
+++ resolved
@@ -13,16 +13,9 @@
 	validatorsUpdateTime atomic.Value
 	genesis              atomic.Value
 	headSlot             atomic.Value
-<<<<<<< HEAD
 	withdrawals          atomic.Value
-
-	// is the state initialized?
-	once  sync.Once
-	ready chan struct{}
-=======
 	randao               atomic.Value
 	fork                 atomic.Value
->>>>>>> 46f735b5
 }
 
 func (as *AtomicState) Genesis() structs.GenesisInfo {
@@ -82,7 +75,6 @@
 	as.headSlot.Store(headSlot)
 }
 
-<<<<<<< HEAD
 func (as *AtomicState) Withdrawals() structs.WithdrawalsState {
 	if val := as.withdrawals.Load(); val != nil {
 		return val.(structs.WithdrawalsState)
@@ -100,7 +92,6 @@
 		as.ready = make(chan struct{})
 	})
 	return as.ready
-=======
 func (as *AtomicState) Randao() string {
 	if val := as.randao.Load(); val != nil {
 		return val.(string)
@@ -111,7 +102,6 @@
 
 func (as *AtomicState) SetRandao(randao string) {
 	as.randao.Store(randao)
->>>>>>> 46f735b5
 }
 
 func (as *AtomicState) ForkVersion(epoch uint64) structs.ForkVersion {
