package relay

import (
	"context"
	"encoding/json"
	"errors"
	"fmt"
	"math/rand"
	"time"

<<<<<<< HEAD
	"github.com/attestantio/go-eth2-client/spec/capella"
	"github.com/flashbots/go-boost-utils/bls"
=======
>>>>>>> 46f735b5
	"github.com/flashbots/go-boost-utils/types"
	"github.com/lthibault/log"

	"github.com/blocknative/dreamboat/pkg/structs"
)

var (
<<<<<<< HEAD
	ErrWrongFeeRecipient     = errors.New("wrong fee recipient")
	ErrInvalidWithdrawalSlot = errors.New("invalid withdrawal slot")
	ErrInvalidWithdrawalRoot = errors.New("invalid withdrawal root")
=======
	ErrWrongFeeRecipient = errors.New("wrong fee recipient")
	ErrInvalidRandao     = errors.New("randao is invalid")
>>>>>>> 46f735b5
)

// SubmitBlock Accepts block from trusted builder and stores
func (rs *Relay) SubmitBlock(ctx context.Context, m *structs.MetricGroup, sbr structs.SubmitBlockRequest) error {
	tStart := time.Now()
	defer m.AppendSince(tStart, "submitBlock", "all")
	value := sbr.Value()
	logger := rs.l.With(log.F{
		"method":    "SubmitBlock",
		"builder":   sbr.BuilderPubkey(),
		"blockHash": sbr.BlockHash(),
		"slot":      sbr.Slot(),
		"proposer":  sbr.ProposerPubkey(),
		"bid":       value.String(),
	})

	_, err := verifyBlock(sbr, rs.beaconState)
	if err != nil {
		return fmt.Errorf("%w: %s", ErrVerification, err.Error()) // TODO: multiple err wrapping in Go 1.20
	}

	tCheckDelivered := time.Now()
	if err := rs.isPayloadDelivered(ctx, sbr.Slot()); err != nil {
		return err
	}
	m.AppendSince(tCheckDelivered, "submitBlock", "checkDelivered")

	tCheckRegistration := time.Now()
	if err := rs.checkRegistration(ctx, sbr.ProposerPubkey(), sbr.ProposerFeeRecipient()); err != nil {
		return err
	}
	m.AppendSince(tCheckRegistration, "submitBlock", "checkRegistration")

	tVerify := time.Now()
	if err := rs.verifySignature(ctx, sbr); err != nil {
		return err
	}
	m.AppendSince(tVerify, "submitBlock", "verify")

	tValidateBlock := time.Now()
	if err := rs.validateBlock(ctx, sbr); err != nil {
		return err
	}
	m.AppendSince(tValidateBlock, "submitBlock", "validateBlock")

	isNewMax, err := rs.storeSubmission(ctx, m, sbr)
	if err != nil {
		return err
	}

	logger.With(log.F{
		"processingTimeMs": time.Since(tStart).Milliseconds(),
		"is_new_max":       isNewMax,
	}).Trace("builder block stored")

	return nil
}

func (rs *Relay) isPayloadDelivered(ctx context.Context, slot uint64) (err error) {
	rs.deliveredCacheLock.RLock()
	_, ok := rs.deliveredCache[slot]
	rs.deliveredCacheLock.RUnlock()
	if ok {
		return ErrPayloadAlreadyDelivered
	}

	ok, err = rs.d.CheckSlotDelivered(ctx, slot)
	if ok {
		rs.deliveredCacheLock.Lock()
		if len(rs.deliveredCache) > 50 { // clean everything after every 50 slots
			for k := range rs.deliveredCache {
				delete(rs.deliveredCache, k)
			}
		}
		rs.deliveredCache[slot] = struct{}{}
		rs.deliveredCacheLock.Unlock()

		return ErrPayloadAlreadyDelivered
	}
	if err != nil {
		return err
	}

	return nil
}

func (rs *Relay) validateBlock(ctx context.Context, sbr structs.SubmitBlockRequest) (err error) {
	if rs.config.AllowedListedBuilders != nil && sbr.Slot() > 0 {
		if _, ok := rs.config.AllowedListedBuilders[sbr.BuilderPubkey()]; ok {
			return nil
		}
	}
	/*
		err = rs.bvc.ValidateBlock(ctx, &rpctypes.BuilderBlockValidationRequest{
			//Todo  Pass correct structure
			// BuilderSubmitBlockRequest: sbr,
		})
		if err != nil {
			return fmt.Errorf("%w: %s", ErrVerification, err.Error()) // TODO: multiple err wrapping in Go 1.20
		}
	*/
	return nil
}

func (rs *Relay) verifySignature(ctx context.Context, sbr structs.SubmitBlockRequest) (err error) {
	msg, err := sbr.ComputeSigningRoot(rs.config.BuilderSigningDomain)
	if err != nil {
		return ErrInvalidSignature
	}

	err = rs.ver.Enqueue(ctx, sbr.Signature(), sbr.BuilderPubkey(), msg)
	if err != nil {
		return fmt.Errorf("%w: %s", ErrVerification, err.Error()) // TODO: multiple err wrapping in Go 1.20
	}
	return
}

func (rs *Relay) checkRegistration(ctx context.Context, pubkey types.PublicKey, proposerFeeRecipient types.Address) (err error) {
	if v, ok := rs.cache.Get(pubkey); ok {
		if int(time.Since(v.Time)) > rand.Intn(int(rs.config.RegistrationCacheTTL))+int(rs.config.RegistrationCacheTTL) {
			rs.cache.Remove(pubkey)
		}

		if v.Entry.Message.FeeRecipient == proposerFeeRecipient {
			return
		}
	}

	v, err := rs.vstore.GetRegistration(ctx, pubkey)
	if err != nil {
		return fmt.Errorf("fail to check registration: %w", err)
	}

	if v.Message.FeeRecipient != proposerFeeRecipient {
		return ErrWrongFeeRecipient
	}

	rs.cache.Add(pubkey, structs.ValidatorCacheEntry{
		Time:  time.Now(),
		Entry: v,
	})
	return nil
}

func (rs *Relay) storeSubmission(ctx context.Context, m *structs.MetricGroup, sbr structs.SubmitBlockRequest) (newMax bool, err error) {

	if rs.config.SecretKey == nil {
		return false, ErrMissingSecretKey
	}

	complete, err := sbr.PreparePayloadContents(rs.config.SecretKey, &rs.config.PubKey, rs.config.BuilderSigningDomain)
	if err != nil {
		return false, fmt.Errorf("fail to generate contents from block submission: %w", err)
	}

	tPutPayload := time.Now()

	// key := sbr.ToPayloadKey()
	// ma, _ := json.Marshal(complete.Payload)
	// rs.l.With(log.F{
	// 	"submissionkey":    fmt.Sprintf("payload-%s-%s-%d", key.BlockHash.String(), key.Proposer.String(), key.Slot),
	// 	"content":          complete.Payload,
	// 	"contentMarshaled": string(ma),
	// }).Debug("store key")

	if err := rs.d.PutPayload(ctx, sbr.ToPayloadKey(), complete.Payload, rs.config.TTL); err != nil {
		return false, fmt.Errorf("%w block as payload: %s", ErrStore, err.Error()) // TODO: multiple err wrapping in Go 1.20
	}
	m.AppendSince(tPutPayload, "submitBlock", "putPayload")

	tAddAuction := time.Now()
	newMax = rs.a.AddBlock(&complete)
	m.AppendSince(tAddAuction, "submitBlock", "addAuction")

	tPutHeader := time.Now()

	b, err := json.Marshal(complete.Header)
	if err != nil {
		return newMax, fmt.Errorf("%w block as header: %s", ErrMarshal, err.Error()) // TODO: multiple err wrapping in Go 1.20
	}
	err = rs.d.PutHeader(ctx, structs.HeaderData{
		Slot:           structs.Slot(sbr.Slot()),
		Marshaled:      b,
		HeaderAndTrace: complete.Header,
	}, rs.config.TTL)
	if err != nil {
		return newMax, fmt.Errorf("%w block as header: %s", ErrStore, err.Error()) // TODO: multiple err wrapping in Go 1.20
	}
	m.AppendSince(tPutHeader, "submitBlock", "putHeader")

	return newMax, nil
}

func verifyBlock(sbr structs.SubmitBlockRequest, beaconState State) (bool, error) { // TODO(l): remove FB type
	if sbr == nil || sbr.Slot() == 0 {
		return false, ErrEmptyBlock
	}

	expectedTimestamp := beaconState.Genesis().GenesisTime + (sbr.Slot() * 12)
	if sbr.Timestamp() != expectedTimestamp {
		return false, fmt.Errorf("%w: got %d, expected %d", ErrInvalidTimestamp, sbr.Timestamp(), expectedTimestamp)
	}

	if structs.Slot(sbr.Slot()) < beaconState.HeadSlot() {
		return false, fmt.Errorf("%w: got %d, expected %d", ErrInvalidSlot, sbr.Slot(), beaconState.HeadSlot())
	}

<<<<<<< HEAD
	if err := verifyWithdrawals(beaconState, submitBlockRequest); err != nil {
		return false, fmt.Errorf("failed to verify withdrawals: %w", err)
	}

	return true, nil
}

func verifyWithdrawals(state State, submitBlockRequest *types.BuilderSubmitBlockRequest) error {
	var withdrawals []*capella.Withdrawal
	// TODO: withdrawals := payload.Withdrawals()

	if withdrawals != nil {
		// get latest withdrawals and verify the roots match
		withdrawalState := state.Withdrawals()
		withdrawalsRoot, err := structs.ComputeWithdrawalsRoot(withdrawals)
		if err != nil {
			return fmt.Errorf("failed to compute withdrawals root: %w", err)
		}
		if withdrawalState.Slot != structs.Slot(submitBlockRequest.Message.Slot) { // we still don't have the withdrawals yet
			return fmt.Errorf("%w: got %d, expected %d", ErrInvalidWithdrawalSlot, submitBlockRequest.Message.Slot, withdrawalState.Slot)
		} else if withdrawalState.Root != withdrawalsRoot {
			return fmt.Errorf("%w: got %s, expected %s", ErrInvalidWithdrawalRoot, withdrawalsRoot.String(), withdrawalState.Root.String())
		}
	}

	return nil
}

// ***** Relay Domain *****
// SubmitBlockRequestToSignedBuilderBid converts a builders block submission to a bid compatible with mev-boost
func SubmitBlockRequestToSignedBuilderBid(req *types.BuilderSubmitBlockRequest, sk *bls.SecretKey, pubkey *types.PublicKey, domain types.Domain) (*types.SignedBuilderBid, error) { // TODO(l): remove FB type
	if req == nil {
		return nil, ErrMissingRequest
	}

	if sk == nil {
		return nil, ErrMissingSecretKey
	}

	header, err := types.PayloadToPayloadHeader(req.ExecutionPayload)
	if err != nil {
		return nil, err
	}

	builderBid := types.BuilderBid{
		Value:  req.Message.Value,
		Header: header,
		Pubkey: *pubkey,
	}

	sig, err := types.SignMessage(&builderBid, domain, sk)
	if err != nil {
		return nil, err
	}

	return &types.SignedBuilderBid{
		Message:   &builderBid,
		Signature: sig,
	}, nil
}

func SubmissionToKey(submission *types.BuilderSubmitBlockRequest) structs.PayloadKey {
	return structs.PayloadKey{
		BlockHash: submission.ExecutionPayload.BlockHash,
		Proposer:  submission.Message.ProposerPubkey,
		Slot:      structs.Slot(submission.Message.Slot),
	}
}

func SubmitBlockRequestToBlockBidAndTrace(versionType string, signedBuilderBid *types.SignedBuilderBid, submitBlockRequest *types.BuilderSubmitBlockRequest) structs.BlockBidAndTrace { // TODO(l): remove FB type
	getHeaderResponse := types.GetHeaderResponse{
		Version: types.VersionString(versionType),
		Data:    signedBuilderBid,
=======
	if randao := beaconState.Randao(); randao != "" && randao != sbr.Random().String() { // DISABLE CHECK IF NOT OBTAINED BY BEACON
		return false, fmt.Errorf("%w: got %s, expected %s", ErrInvalidRandao, sbr.Random().String(), randao)
>>>>>>> 46f735b5
	}

	return true, nil
}<|MERGE_RESOLUTION|>--- conflicted
+++ resolved
@@ -8,11 +8,8 @@
 	"math/rand"
 	"time"
 
-<<<<<<< HEAD
 	"github.com/attestantio/go-eth2-client/spec/capella"
 	"github.com/flashbots/go-boost-utils/bls"
-=======
->>>>>>> 46f735b5
 	"github.com/flashbots/go-boost-utils/types"
 	"github.com/lthibault/log"
 
@@ -20,14 +17,10 @@
 )
 
 var (
-<<<<<<< HEAD
 	ErrWrongFeeRecipient     = errors.New("wrong fee recipient")
 	ErrInvalidWithdrawalSlot = errors.New("invalid withdrawal slot")
 	ErrInvalidWithdrawalRoot = errors.New("invalid withdrawal root")
-=======
-	ErrWrongFeeRecipient = errors.New("wrong fee recipient")
 	ErrInvalidRandao     = errors.New("randao is invalid")
->>>>>>> 46f735b5
 )
 
 // SubmitBlock Accepts block from trusted builder and stores
@@ -235,7 +228,10 @@
 		return false, fmt.Errorf("%w: got %d, expected %d", ErrInvalidSlot, sbr.Slot(), beaconState.HeadSlot())
 	}
 
-<<<<<<< HEAD
+	if randao := beaconState.Randao(); randao != "" && randao != sbr.Random().String() { // DISABLE CHECK IF NOT OBTAINED BY BEACON
+		return false, fmt.Errorf("%w: got %s, expected %s", ErrInvalidRandao, sbr.Random().String(), randao)
+	}
+
 	if err := verifyWithdrawals(beaconState, submitBlockRequest); err != nil {
 		return false, fmt.Errorf("failed to verify withdrawals: %w", err)
 	}
@@ -309,11 +305,21 @@
 	getHeaderResponse := types.GetHeaderResponse{
 		Version: types.VersionString(versionType),
 		Data:    signedBuilderBid,
-=======
-	if randao := beaconState.Randao(); randao != "" && randao != sbr.Random().String() { // DISABLE CHECK IF NOT OBTAINED BY BEACON
-		return false, fmt.Errorf("%w: got %s, expected %s", ErrInvalidRandao, sbr.Random().String(), randao)
->>>>>>> 46f735b5
-	}
-
-	return true, nil
+	}
+
+	getPayloadResponse := types.GetPayloadResponse{
+		Version: types.VersionString(versionType),
+		Data:    submitBlockRequest.ExecutionPayload,
+	}
+
+	signedBidTrace := types.SignedBidTrace{
+		Message:   submitBlockRequest.Message,
+		Signature: submitBlockRequest.Signature,
+	}
+
+	return structs.BlockBidAndTrace{
+		Trace:   &signedBidTrace,
+		Bid:     &getHeaderResponse,
+		Payload: &getPayloadResponse,
+	}
 }