--- conflicted
+++ resolved
@@ -4,11 +4,8 @@
 import (
 	"context"
 	"errors"
-<<<<<<< HEAD
+	"fmt"
 	"strings"
-=======
-	"fmt"
->>>>>>> bdc67427
 	"sync"
 	"sync/atomic"
 	"time"
@@ -355,121 +352,58 @@
 	return s.Relay.GetValidators(&s.state)
 }
 
-<<<<<<< HEAD
 func (s *DefaultService) GetPayloadDelivered(ctx context.Context, query TraceQuery) ([]types.BidTrace, error) {
 	var (
-		event HeaderAndTrace
+		event BidTraceWithTimestamp
 		err   error
 	)
 
 	if query.Slot > Slot(0) {
-		event, err = s.state.Datastore().GetHeader(ctx, HeaderQuery{Slot: query.Slot, IsDelivered: true})
+		event, err = s.state.Datastore().GetDelivered(ctx, Query{Slot: query.Slot})
 	} else if strings.Compare(query.BlockHash.String(), "0x0000000000000000000000000000000000000000000000000000000000000000") != 0 {
-		event, err = s.state.Datastore().GetHeader(ctx, HeaderQuery{BlockHash: query.BlockHash, IsDelivered: true})
+		event, err = s.state.Datastore().GetDelivered(ctx, Query{BlockHash: query.BlockHash})
 	} else if query.BlockNum != 0 {
-		event, err = s.state.Datastore().GetHeader(ctx, HeaderQuery{BlockNum: query.BlockNum, IsDelivered: true})
+		event, err = s.state.Datastore().GetDelivered(ctx, Query{BlockNum: query.BlockNum})
 	} else if strings.Compare(query.Pubkey.String(), "0x000000000000000000000000000000000000000000000000000000000000000000000000000000000000000000000000") != 0 {
-		event, err = s.state.Datastore().GetHeader(ctx, HeaderQuery{PubKey: query.Pubkey, IsDelivered: true})
+		event, err = s.state.Datastore().GetDelivered(ctx, Query{PubKey: query.Pubkey})
 	} else {
 		return s.getTailDelivered(ctx, query.Limit, query.Cursor)
-=======
-func (s *DefaultService) GetDelivered(ctx context.Context, slot Slot) ([]types.BidTrace, error) {
-	event, err := s.state.Datastore().GetDelivered(ctx, slot)
+	}
+
 	if err == nil {
 		return []types.BidTrace{event.BidTrace}, err
->>>>>>> bdc67427
-	}
-
-<<<<<<< HEAD
-=======
-func (s *DefaultService) GetDeliveredByHash(ctx context.Context, bh types.Hash) ([]types.BidTrace, error) {
-	event, err := s.state.Datastore().GetDeliveredByBlockHash(ctx, bh)
->>>>>>> bdc67427
-	if err == nil {
-		return []types.BidTrace{event.BidTrace}, err
 	}
 	return nil, err
 }
 
-<<<<<<< HEAD
 func (s *DefaultService) getTailDelivered(ctx context.Context, limit, cursor uint64) ([]types.BidTrace, error) {
-	headSlot := s.state.Beacon().HeadSlot()
-	stop := headSlot - Slot(s.Config.TTL/DurationPerSlot)
+	start := s.state.Beacon().HeadSlot()
+	stop := start - Slot(s.Config.TTL/DurationPerSlot)
 
 	if cursor != 0 {
 		stop = Max(Slot(cursor), stop)
-		if headSlot <= stop {
+		if start <= stop {
 			return nil, errors.New("invalid cursor, is higher than headslot range")
 		}
 
-		limit = uint64(headSlot - stop)
-	}
-
-	batch := make([]HeaderAndTrace, 0, limit)
-	queries := make([]HeaderQuery, 0, limit)
-=======
-func (s *DefaultService) GetDeliveredByNum(ctx context.Context, bn uint64) ([]types.BidTrace, error) {
-	event, err := s.state.Datastore().GetDeliveredByBlockNum(ctx, bn)
-	if err == nil {
-		return []types.BidTrace{event.BidTrace}, err
-	}
-	return nil, err
-}
-
-func (s *DefaultService) GetDeliveredByPubKey(ctx context.Context, pk types.PublicKey) ([]types.BidTrace, error) {
-	event, err := s.state.Datastore().GetDeliveredByPubkey(ctx, pk)
-	if err == nil {
-		return []types.BidTrace{event.BidTrace}, err
-	}
-	return nil, err
-}
-
-func (s *DefaultService) GetTailDelivered(ctx context.Context, limit uint64) ([]types.BidTrace, error) {
-	start := s.state.Beacon().HeadSlot()
-	stop := start - Slot(s.Config.TTL/DurationPerSlot)
-	return s.getTailDelivered(ctx, limit, start, stop)
-}
-
-func (s *DefaultService) GetTailDeliveredCursor(ctx context.Context, limit, cursor uint64) ([]types.BidTrace, error) {
-	headSlot := s.state.Beacon().HeadSlot()
-	start := Slot(cursor)
-	if headSlot < start {
-		start = headSlot
-	}
-	stop := start - Slot(s.Config.TTL/DurationPerSlot)
-	if maxStop := headSlot - Slot(s.Config.TTL/DurationPerSlot); stop < maxStop {
-		stop = maxStop
-	}
-	return s.getTailDelivered(ctx, limit, start, stop)
-}
-
-func (s *DefaultService) getTailDelivered(ctx context.Context, limit uint64, start, stop Slot) ([]types.BidTrace, error) {
+		limit = uint64(start - stop)
+	}
+
 	batch := make([]BidTraceWithTimestamp, 0, limit)
-	slots := make([]Slot, 0, limit)
->>>>>>> bdc67427
+	queries := make([]Query, 0, limit)
 
 	s.Log.WithField("limit", limit).
 		WithField("start", start).
 		WithField("stop", stop).
 		Debug("querying delivered payload traces")
 
-<<<<<<< HEAD
-	for highSlot := s.state.Beacon().HeadSlot(); len(batch) < int(limit) && stop <= highSlot; highSlot -= Slot(limit) {
+	for highSlot := start; len(batch) < int(limit) && stop <= highSlot; highSlot -= Slot(limit) {
 		queries = queries[:0]
 		for s := highSlot; highSlot-Slot(limit) < s && stop <= s; s-- {
-			queries = append(queries, HeaderQuery{Slot: s, IsDelivered: true})
-		}
-
-		nextBatch, err := s.state.Datastore().GetHeaderBatch(ctx, queries)
-=======
-	for highSlot := start; len(batch) < int(limit) && stop <= highSlot; highSlot -= Slot(limit) {
-		slots = slots[:0]
-		for s := highSlot; highSlot-Slot(limit) < s && stop <= s; s-- {
-			slots = append(slots, s)
-		}
-
-		nextBatch, err := s.state.Datastore().GetDeliveredBatch(ctx, slots)
->>>>>>> bdc67427
+			queries = append(queries, Query{Slot: s})
+		}
+
+		nextBatch, err := s.state.Datastore().GetDeliveredBatch(ctx, queries)
 		if err != nil {
 			s.Log.WithError(err).Warn("failed getting header batch")
 		} else {
@@ -484,7 +418,6 @@
 	return events, nil
 }
 
-<<<<<<< HEAD
 func (s *DefaultService) GetBlockReceived(ctx context.Context, query TraceQuery) ([]BidTraceWithTimestamp, error) {
 	var (
 		event HeaderAndTrace
@@ -492,34 +425,15 @@
 	)
 
 	if query.Slot > 0 {
-		event, err = s.state.Datastore().GetHeader(ctx, HeaderQuery{Slot: query.Slot})
+		event, err = s.state.Datastore().GetHeader(ctx, Query{Slot: query.Slot})
 	} else if strings.Compare(query.BlockHash.String(), "0x0000000000000000000000000000000000000000000000000000000000000000") != 0 {
-		event, err = s.state.Datastore().GetHeader(ctx, HeaderQuery{BlockHash: query.BlockHash})
+		event, err = s.state.Datastore().GetHeader(ctx, Query{BlockHash: query.BlockHash})
 	} else if query.BlockNum != 0 {
-		event, err = s.state.Datastore().GetHeader(ctx, HeaderQuery{BlockNum: query.BlockNum})
+		event, err = s.state.Datastore().GetHeader(ctx, Query{BlockNum: query.BlockNum})
 	} else {
 		return s.getTailBlockReceived(ctx, query.Limit)
-=======
-func (s *DefaultService) GetBlockReceived(ctx context.Context, slot Slot) ([]BidTraceWithTimestamp, error) {
-	event, err := s.state.Datastore().GetHeader(ctx, slot)
-	if err == nil {
-		return []BidTraceWithTimestamp{*event.Trace}, err
-	}
-	return nil, err
-}
-
-func (s *DefaultService) GetBlockReceivedByHash(ctx context.Context, bh types.Hash) ([]BidTraceWithTimestamp, error) {
-	event, err := s.state.Datastore().GetHeaderByBlockHash(ctx, bh)
-	if err == nil {
-		return []BidTraceWithTimestamp{*event.Trace}, err
->>>>>>> bdc67427
-	}
-
-<<<<<<< HEAD
-=======
-func (s *DefaultService) GetBlockReceivedByNum(ctx context.Context, bn uint64) ([]BidTraceWithTimestamp, error) {
-	event, err := s.state.Datastore().GetHeaderByBlockNum(ctx, bn)
->>>>>>> bdc67427
+	}
+
 	if err == nil {
 		return []BidTraceWithTimestamp{*event.Trace}, err
 	}
@@ -529,7 +443,7 @@
 func (s *DefaultService) getTailBlockReceived(ctx context.Context, limit uint64) ([]BidTraceWithTimestamp, error) {
 	batch := make([]HeaderAndTrace, 0, limit)
 	stop := s.state.Beacon().HeadSlot() - Slot(s.Config.TTL/DurationPerSlot)
-	queries := make([]HeaderQuery, 0)
+	queries := make([]Query, 0)
 
 	s.Log.WithField("limit", limit).
 		WithField("start", s.state.Beacon().HeadSlot()).
@@ -537,21 +451,12 @@
 		Debug("querying received block traces")
 
 	for highSlot := s.state.Beacon().HeadSlot(); len(batch) < int(limit) && stop <= highSlot; highSlot -= Slot(limit) {
-<<<<<<< HEAD
 		queries = queries[:0]
 		for s := highSlot; highSlot-Slot(limit) < s && stop <= s; s-- {
-			queries = append(queries, HeaderQuery{Slot: s})
+			queries = append(queries, Query{Slot: s})
 		}
 
 		nextBatch, err := s.state.Datastore().GetHeaderBatch(ctx, queries)
-=======
-		slots = slots[:0]
-		for s := highSlot; highSlot-Slot(limit) < s && stop <= s; s-- {
-			slots = append(slots, s)
-		}
-
-		nextBatch, err := s.state.Datastore().GetHeaderBatch(ctx, slots)
->>>>>>> bdc67427
 		if err != nil {
 			s.Log.WithError(err).Warn("failed getting header batch")
 		} else {
